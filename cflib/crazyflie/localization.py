#!/usr/bin/env python
# -*- coding: utf-8 -*-
#
#     ||          ____  _ __
#  +------+      / __ )(_) /_______________ _____  ___
#  | 0xBC |     / __  / / __/ ___/ ___/ __ `/_  / / _ \
#  +------+    / /_/ / / /_/ /__/ /  / /_/ / / /_/  __/
#   ||  ||    /_____/_/\__/\___/_/   \__,_/ /___/\___/
#
#  Copyright (C) 2017-2020 Bitcraze AB
#
#  Crazyflie Nano Quadcopter Client
#
#  This program is free software; you can redistribute it and/or
#  modify it under the terms of the GNU General Public License
#  as published by the Free Software Foundation; either version 2
#  of the License, or (at your option) any later version.
#
#  This program is distributed in the hope that it will be useful,
#  but WITHOUT ANY WARRANTY; without even the implied warranty of
#  MERCHANTABILITY or FITNESS FOR A PARTICULAR PURPOSE.  See the
#  GNU General Public License for more details.
#  You should have received a copy of the GNU General Public License
#  along with this program; if not, write to the Free Software
#  Foundation, Inc., 51 Franklin Street, Fifth Floor, Boston,
#  MA  02110-1301, USA.
"""
Subsytem handling localization-related data communication
"""
import collections
import logging
import struct

from cflib.crtp.crtpstack import CRTPPacket
from cflib.crtp.crtpstack import CRTPPort
from cflib.utils.callbacks import Caller

from cflib.utils.fp16 import fp16_to_float

__author__ = 'Bitcraze AB'
__all__ = ['Localization', 'LocalizationPacket']

logger = logging.getLogger(__name__)

# A generic location packet contains type and data. When received the data
# may be decoded by the lib.
LocalizationPacket = collections.namedtuple('localizationPacket',
                                            ['type', 'raw_data', 'data'])


class Localization():
    """
    Handle localization-related data communication with the Crazyflie
    """

    # Implemented channels
    POSITION_CH = 0
    GENERIC_CH = 1

    # Location message types for generig channel
    RANGE_STREAM_REPORT = 0
    RANGE_STREAM_REPORT_FP16 = 1
    LPS_SHORT_LPP_PACKET = 2
    EMERGENCY_STOP = 3
    EMERGENCY_STOP_WATCHDOG = 4
    COMM_GNSS_NMEA = 6
    COMM_GNSS_PROPRIETARY = 7
    EXT_POSE = 8
    EXT_POSE_PACKED = 9
<<<<<<< HEAD
    LH_PERSIST_DATA = 11
=======
    LH_ANGLE_STREAM = 10
>>>>>>> 0ede756a

    def __init__(self, crazyflie=None):
        """
        Initialize the Extpos object.
        """
        self._cf = crazyflie

        self.receivedLocationPacket = Caller()
        self._cf.add_port_callback(CRTPPort.LOCALIZATION, self._incoming)

    def _incoming(self, packet):
        """
        Callback for data received from the copter.
        """
        if len(packet.data) < 1:
            logger.warning('Localization packet received with incorrect' +
                           'length (length is {})'.format(len(packet.data)))
            return

        pk_type = struct.unpack('<B', packet.data[:1])[0]
        data = packet.data[1:]

        # Decoding the known packet types
        # TODO: more generic decoding scheme?
        decoded_data = None
        if pk_type == self.RANGE_STREAM_REPORT:
            if len(data) % 5 != 0:
                logger.error('Wrong range stream report data lenght')
                return
            decoded_data = {}
            raw_data = data
            for i in range(int(len(data) / 5)):
                anchor_id, distance = struct.unpack('<Bf', raw_data[:5])
                decoded_data[anchor_id] = distance
                raw_data = raw_data[5:]
<<<<<<< HEAD
        if pk_type == self.LH_PERSIST_DATA:
            save_lh_success = data[0]
            if save_lh_success is not True:
                logger.error('Basestation info has not been written' +
                             ' to persistent memory')
                return
=======
        elif pk_type == self.LH_ANGLE_STREAM:
            decoded_data = self._decode_lh_angle(data)
>>>>>>> 0ede756a

        pk = LocalizationPacket(pk_type, data, decoded_data)
        self.receivedLocationPacket.call(pk)

    def _decode_lh_angle(self, data):
        decoded_data = {}

        raw_data = struct.unpack("<Bfhhhfhhh", data)

        decoded_data['basestation'] = raw_data[0]
        decoded_data['x'] = [0, 0, 0, 0]
        decoded_data['x'][0] = raw_data[1]
        decoded_data['x'][1] = raw_data[1] - fp16_to_float(raw_data[2])
        decoded_data['x'][2] = raw_data[1] - fp16_to_float(raw_data[3])
        decoded_data['x'][3] = raw_data[1] - fp16_to_float(raw_data[4])
        decoded_data['y'] = [0, 0, 0, 0]
        decoded_data['y'][0] = raw_data[5]
        decoded_data['y'][1] = raw_data[5] - fp16_to_float(raw_data[6])
        decoded_data['y'][2] = raw_data[5] - fp16_to_float(raw_data[7])
        decoded_data['y'][3] = raw_data[5] - fp16_to_float(raw_data[8])

        return decoded_data

    def send_extpos(self, pos):
        """
        Send the current Crazyflie X, Y, Z position. This is going to be
        forwarded to the Crazyflie's position estimator.
        """

        pk = CRTPPacket()
        pk.port = CRTPPort.LOCALIZATION
        pk.channel = self.POSITION_CH
        pk.data = struct.pack('<fff', pos[0], pos[1], pos[2])
        self._cf.send_packet(pk)

    def send_extpose(self, pos, quat):
        """
        Send the current Crazyflie pose (position [x, y, z] and
        attitude quaternion [qx, qy, qz, qw]). This is going to be forwarded
        to the Crazyflie's position estimator.
        """

        pk = CRTPPacket()
        pk.port = CRTPPort.LOCALIZATION
        pk.channel = self.GENERIC_CH
        pk.data = struct.pack('<Bfffffff',
                              self.EXT_POSE,
                              pos[0], pos[1], pos[2],
                              quat[0], quat[1], quat[2], quat[3])
        self._cf.send_packet(pk)

    def send_short_lpp_packet(self, dest_id, data):
        """
        Send ultra-wide-band LPP packet to dest_id
        """

        pk = CRTPPacket()
        pk.port = CRTPPort.LOCALIZATION
        pk.channel = self.GENERIC_CH
        pk.data = struct.pack('<BB', self.LPS_SHORT_LPP_PACKET, dest_id) + data
        self._cf.send_packet(pk)

    def send_lh_persit_data_packet(self, geo_list, calib_list):
        """
        Send geometry and calibration data to persistent memory subsystem
        """
        mask_geo = 0
        mask_calib = 0
        for bs in geo_list:
            mask_geo += 1 << bs
        for bs in calib_list:
            mask_calib += 1 << bs

        pk = CRTPPacket()
        pk.port = CRTPPort.LOCALIZATION
        pk.channel = self.GENERIC_CH
        pk.data = struct.pack('<HH', mask_geo, mask_calib)
        self._cf.send_packet(pk)

        return pk.data<|MERGE_RESOLUTION|>--- conflicted
+++ resolved
@@ -67,11 +67,9 @@
     COMM_GNSS_PROPRIETARY = 7
     EXT_POSE = 8
     EXT_POSE_PACKED = 9
-<<<<<<< HEAD
+    LH_ANGLE_STREAM = 10
     LH_PERSIST_DATA = 11
-=======
-    LH_ANGLE_STREAM = 10
->>>>>>> 0ede756a
+
 
     def __init__(self, crazyflie=None):
         """
@@ -107,17 +105,10 @@
                 anchor_id, distance = struct.unpack('<Bf', raw_data[:5])
                 decoded_data[anchor_id] = distance
                 raw_data = raw_data[5:]
-<<<<<<< HEAD
-        if pk_type == self.LH_PERSIST_DATA:
-            save_lh_success = data[0]
-            if save_lh_success is not True:
-                logger.error('Basestation info has not been written' +
-                             ' to persistent memory')
-                return
-=======
+        elif pk_type == self.LH_PERSIST_DATA:
+            decoded_data = bool(data[0])
         elif pk_type == self.LH_ANGLE_STREAM:
             decoded_data = self._decode_lh_angle(data)
->>>>>>> 0ede756a
 
         pk = LocalizationPacket(pk_type, data, decoded_data)
         self.receivedLocationPacket.call(pk)
